{
    "id": "/providers/Microsoft.Logic/galleries/public/templates/e78de444-f0f3-46ab-93bd-4911c4698d19",
    "type": "Microsoft.Logic/galleries/templates",
    "name": "e78de444-f0f3-46ab-93bd-4911c4698d19",
    "properties": {
        "author": {
            "displayName": "Microsoft"
        },
        "categoryNames": [
            "social"
        ],
        "description": "${Resources.TEMPLATE_SLACK_TWEET_DESCRIPTION}",
        "displayName": "${Resources.TEMPLATE_SLACK_TWEET_DISPLAYNAME}",
        "galleryName": "public",
        "summary": "",
        "definition": {
            "$schema": "https://schema.management.azure.com/providers/Microsoft.Logic/schemas/2016-06-01/workflowdefinition.json#",
            "actions": {
                "Post_Message": {
                    "inputs": {
                        "host": {
                            "connection": {
                                "name": "@parameters('$connections')['slack']['connectionId']"
                            }
                        },
                        "method": "post",
                        "path": "/chat.postMessage",
                        "queries": {
                            "channel": "",
                            "text": "@{triggerBody()['TweetText']}@{triggerBody()['TweetedBy']}"
                        }
                    },
                    "runAfter": {},
                    "type": "ApiConnection"
                }
            },
            "contentVersion": "1.0.0.0",
            "outputs": {},
            "parameters": {
                "$connections": {
                    "defaultValue": {},
                    "type": "Object"
                }
            },
            "triggers": {
                "When_a_new_tweet_appears": {
                    "inputs": {
                        "host": {
                            "connection": {
                                "name": "@parameters('$connections')['twitter']['connectionId']"
                            }
                        },
                        "method": "get",
                        "path": "/onnewtweet",
                        "queries": {
                            "searchQuery": ""
                        }
                    },
                    "splitOn": "@triggerBody()?['value']",
                    "recurrence": {
                        "frequency": "Minute",
                        "interval": 3
                    },
                    "type": "ApiConnection"
                }
            }
        },
        "connectionReferences": {
            "twitter": {
                "connection": {
                    "id": ""
                },
                "api": {
                    "id": "/subscriptions/{0}/providers/Microsoft.Web/locations/{1}/managedApis/twitter"
                }
            },
            "slack": {
                "connection": {
                    "id": ""
                },
                "api": {
                    "id": "/subscriptions/{0}/providers/Microsoft.Web/locations/{1}/managedApis/slack"
                }
            }
        },
        "apiSummaries": [
            {
                "type": "apiconnection",
                "displayName": "${Resources.TWITTER}",
                "iconUri": "https://az818438.vo.msecnd.net/icons/twitter.png",
                "brandColor": "#5fa9dd"
            },
            {
                "type": "apiconnection",
                "displayName": "${Resources.SLACK}",
                "iconUri": "https://az818438.vo.msecnd.net/icons/slack.png",
<<<<<<< HEAD
                "brandColor": "#78d4b6"
=======
                "brandColor": "#84D4B6"
>>>>>>> 14d1c69a
            }
        ],
        "changedTime": "2017-09-18T00:00:00.000Z",
        "createdTime": "2017-01-31T00:00:47.000Z",
        "popularity": 13
    }
}<|MERGE_RESOLUTION|>--- conflicted
+++ resolved
@@ -94,11 +94,7 @@
                 "type": "apiconnection",
                 "displayName": "${Resources.SLACK}",
                 "iconUri": "https://az818438.vo.msecnd.net/icons/slack.png",
-<<<<<<< HEAD
                 "brandColor": "#78d4b6"
-=======
-                "brandColor": "#84D4B6"
->>>>>>> 14d1c69a
             }
         ],
         "changedTime": "2017-09-18T00:00:00.000Z",
